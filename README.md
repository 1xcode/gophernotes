![alt tag](file/gophernotes-logo.png)

# gophernotes - Use Go in Jupyter notebooks and nteract

`gophernotes` is a Go kernel for [Jupyter](http://jupyter.org/) notebooks and [nteract](https://nteract.io/).  It lets you use Go interactively in a browser-based notebook or desktop app.  Use `gophernotes` to create and share documents that contain live Go code, equations, visualizations and explanatory text.  These notebooks, with the live Go code, can then be shared with others via email, Dropbox, GitHub and the [Jupyter Notebook Viewer](http://nbviewer.jupyter.org/). Go forth and do data science, or anything else interesting, with Go notebooks!

<<<<<<< HEAD
This project utilizes a Go interpreter called [gomacro](https://github.com/cosmos72/gomacro) under the hood to evaluate Go code interactively.
=======
This project came out of the [Gopher Gala](http://gophergala.com/) 2016.  It is inspired by a REPL called [gore](https://github.com/motemen/gore) and by a limited kernel called [iGo](https://github.com/takluyver/igo), which is no longer maintained.
>>>>>>> d219b9af

## Screenshots/Examples

### Simple interactive use:

![alt tag](https://raw.githubusercontent.com/gopherds/gophernotes/master/files/screencast.gif)

### Example Notebooks (dowload and run them locally, follow the links to view in Github, or use the [Jupyter Notebook Viewer](http://nbviewer.jupyter.org/)):
- [Simple Printing and Channels](https://github.com/gopherds/gophernotes/blob/master/examples/Simple-Example.ipynb)
- [Pattern Recognition with Golearn](https://github.com/gopherds/gophernotes/blob/master/examples/Pattern-Recognition.ipynb)
- [Feed Forward, Recurrent Neural Nets](https://github.com/gopherds/gophernotes/blob/master/examples/Feed-Forward-Recurrent-NN.ipynb)
- [Time Parsing, Formatting](https://github.com/gopherds/gophernotes/blob/master/examples/Time-Formatting-Parsing.ipynb)
- [Stateful Goroutines](https://github.com/gopherds/gophernotes/blob/master/examples/Stateful-Goroutines.ipynb)
- [Worker Pools](https://github.com/gopherds/gophernotes/blob/master/examples/Worker-Pools.ipynb)

## Installation

### Docker

- Pull down and run the [latest image](https://hub.docker.com/r/dwhitena/gophernotes/):

  ```
  docker pull dwhitena/gophernotes:latest
  docker run --name gophernotes --net host -d dwhitena/gophernotes:latest
  ```

*Possible issues* - For OSX Docker Machine / Dlite users, you may need to set the IP to `0.0.0.0` instead of the default  `localhost` with:

  ```
  docker run -p 8888:8888 -d dwhitena/gophernotes jupyter notebook --no-browser --ip=0.0.0.0
  ```

*Note* - this is a pretty large image, because it contains a full distribution of [Anaconda](http://docs.continuum.io/anaconda/index) plus the add ons of gophernotes.  However, with this image, you can create Go notebooks, Python notebooks, text files, run ipython in the shell, etc.

### Local, Linux

Make sure you have the following dependencies:

  - [Go](https://golang.org/) 1.5+
  - Jupyter (see [here](http://jupyter.readthedocs.org/en/latest/install.html) for more details on installing jupyter)
  - [ZeroMQ](http://zeromq.org/) (2.2.X or 4.x)

Then:

1. Create a workspace and setup your `GOPATH`, see https://golang.org/doc/code.html#GOPATH

2. Install `goimports` if you haven't already:

  ```
  go get golang.org/x/tools/cmd/goimports
  ```

3. Get the kernel:
  - with ZeroMQ 2.2.x:

    ```
    go get github.com/gopherds/gophernotes
    ```
  
  - with ZeroMQ 4.x:

    ```
    go get -tags zmq_4_x github.com/gopherds/gophernotes
    ```

4. Create a directory for the new kernel config:

  ```
  mkdir -p ~/.local/share/jupyter/kernels/gophernotes
  ```
  
  Note, depending on which version of jupyter you are using and if you are using Anaconda, you may need to copy to `~/.ipython` rather than `~/.local/share`:
  
  ```
  mkdir ~/.ipython/kernels/gophernotes
  cp -r $GOPATH/src/github.com/gopherds/gophernotes/kernel/* ~/.ipython/kernels/gophernotes/
  ```
5. Copy the kernel config into the `~/.local/jupyter` directory:

  ```
  cp -r $GOPATH/src/github.com/gopherds/gophernotes/kernel/* ~/.local/share/jupyter/kernels/gophernotes
  ```
  
  Note, if you have the `JUPYTER_PATH` environmental variable set or if you are using an older version of Jupyter, you may need to copy this kernel config to another directory.  You can check which directories will be searched by executing:
  
  ```
  jupyter --data-dir
  ```

### Local, OSX

Make sure you have the following dependencies:

  - [Go](https://golang.org/) 1.5+
  - Jupyter (see [here](http://jupyter.readthedocs.org/en/latest/install.html) for more details on installing jupyter)
  - [ZeroMQ](http://zeromq.org/) (2.2.X or 4.x)

Then: 

1. Install goimports, if not already installed:

  ```
  go get golang.org/x/tools/cmd/goimports
  ```

2. Install gophernotes:
  - with ZeroMQ 2.2.x:

    ```
    go get github.com/gopherds/gophernotes
    ```
  
  - with ZeroMQ 4.x:

    ```
    go get -tags zmq_4_x github.com/gopherds/gophernotes
    ```
  
  - if you get this error:
  
    ```
    # pkg-config --cflags libzmq libzmq libzmq libzmq
    Package libzmq was not found in the pkg-config search path.
    Perhaps you should add the directory containing `libzmq.pc'
    to the PKG_CONFIG_PATH environment variable
    No package 'libzmq' found
    ```
    
    then:
    
    ```
    export PKG_CONFIG_PATH=/usr/local/Cellar/zeromq22/lib/pkgconfig/
    ```

3. Copy the kernel config:

  ```
  mkdir -p ~/Library/Jupyter/kernels/gophernotes
  cp -r $GOPATH/src/github.com/gopherds/gophernotes/kernel/* ~/Library/Jupyter/kernels/gophernotes
  ```
  
  Note, if you have the `JUPYTER_PATH` environmental variable set or if you are using an older version of Jupyter, you may need to copy this kernel config to another directory.  You can check which directories will be searched by executing:
  
  ```
  jupyter --data-dir
  ```

4. Update `~/Library/Jupyter/kernels/gophernotes/kernel.json` with the FULL PATH to your gophernotes binary (in $GOPATH/bin).  For example:

  ```
  {
      "argv": [
        "/Users/<your username>/go/bin/gophernotes",
        "{connection_file}"
        ],
      "display_name": "Go",
      "language": "go",
      "name": "go"
  }
  ```

### Local, Windows

Make sure you have the following dependencies:

  - [Go](https://golang.org/) 1.5+ with cgo enabled
  - MinGW toolchain, such as:
    - [MinGW-w64](https://sourceforge.net/projects/mingw-w64/), for 32 and 64 bit Windows
    - [MinGW Distro](https://nuwen.net/mingw.html), for 64 bit Windows only
  - Jupyter (see [here](http://jupyter.readthedocs.org/en/latest/install.html) for more details on installing jupyter)
  - [ZeroMQ](http://zeromq.org/) (2.2.X or 4.x); for convenience, pre-built binaries (v4.2.1) are included in the zmq-win directory

Then: 

1. Install goimports, if not already installed:

  ```
  go get golang.org/x/tools/cmd/goimports
  ```

2. Build and install gophernotes (using the pre-built binaries and `zmq-win\build.bat`):

    ```
    REM Download w/o building.
    go get -d github.com/gopherds/gophernotes
    cd %GOPATH%\src\github.com\gopherds\gophernotes\zmq-win
    
    REM Build x64 version.
    build.bat amd64
    move gophernotes.exe %GOPATH%\bin
    copy lib-amd64\libzmq.dll %GOPATH%\bin
    
    REM Build x86 version.
    build.bat 386
    move gophernotes.exe %GOPATH%\bin
    copy lib-386\libzmq.dll %GOPATH%\bin
    ```

3. Copy the kernel config:

  ```
  mkdir %APPDATA%\jupyter\kernels\gophernotes
  xcopy %GOPATH%\src\github.com\gopherds\gophernotes\kernel %APPDATA%\jupyter\kernels\gophernotes /s
  ```
  
  Note, if you have the `JUPYTER_PATH` environmental variable set or if you are using an older version of Jupyter, you may need to copy this kernel config to another directory.  You can check which directories will be searched by executing:
  
  ```
  jupyter --data-dir
  ```

4. Update `%APPDATA%\jupyter\kernels\gophernotes\kernel.json` with the FULL PATH to your gophernotes.exe (in %GOPATH%\bin), unless it's already on the PATH.  For example:

  ```
  {
      "argv": [
        "C:\\gopath\\bin\\gophernotes.exe",
        "{connection_file}"
        ],
      "display_name": "Go",
      "language": "go",
      "name": "go"
  }
  ```


## Getting Started

- If you completed one of the local installs above (i.e., not the Docker install), start the jupyter notebook:

  ```
  jupyter notebook
  ```

- If you have a docker install, point a browser at `http://localhost:8888/`.

- Select `Golang` from the `New` drop down menu.

- Have Fun!


## Troubleshooting

### gophernotes not found
- Depending on your environment, you may need to manually change the path to the `gophernotes` executable in `kernel/kernel.json` before copying it to `~/.local/share/jupyter/kernels/gophernotes`.  You can put the **full path** to the `gophernotes` executable here, and you shouldn't have any further issues.


### "Kernel error" in a running notebook

```
Traceback (most recent call last):
  File "/usr/local/lib/python2.7/site-packages/notebook/base/handlers.py", line 458, in wrapper
    result = yield gen.maybe_future(method(self, *args, **kwargs))
  File "/usr/local/lib/python2.7/site-packages/tornado/gen.py", line 1008, in run
    value = future.result()
  ...
  File "/usr/local/Cellar/python/2.7.11/Frameworks/Python.framework/Versions/2.7/lib/python2.7/subprocess.py", line 1335, in _execute_child
    raise child_exception
OSError: [Errno 2] No such file or directory
```

Stop jupyter, if it's already running.

Add a symlink to `/go/bin/gophernotes` from your path to the gophernotes executable. If you followed the instructions above, this will be:

```
sudo ln -s $HOME/go/bin/gophernotes /go/bin/gophernotes
```

Restart jupyter, and you should now be up and running.


## Custom Commands
Some of the custom commands from the [gore](https://github.com/motemen/gore) REPL have carried over to `gophernotes`.  Note, in particular, the syntax for importing packages:

```
:print                  Show current source (currently prints to the terminal where the notebook server is running)
:write [<filename>]     Write out current source to file
:help                   List commands
:containerize           Build a Docker image that executes the compiled Go code (must have Docker installed)
```

## Licenses

`gophernotes` was created by [Daniel Whitenack](http://www.datadan.io/), and is licensed under an [MIT-style License](LICENSE.md).

The Golang Gopher image adapted for the gophernotes logo was created by [Takuya Ueda](http://u.hinoichi.net) and is licensed under the Creative Commons 3.0 Attributions license.<|MERGE_RESOLUTION|>--- conflicted
+++ resolved
@@ -1,14 +1,10 @@
-![alt tag](file/gophernotes-logo.png)
+![alt tag](files/gophernotes-logo.png)
 
 # gophernotes - Use Go in Jupyter notebooks and nteract
 
 `gophernotes` is a Go kernel for [Jupyter](http://jupyter.org/) notebooks and [nteract](https://nteract.io/).  It lets you use Go interactively in a browser-based notebook or desktop app.  Use `gophernotes` to create and share documents that contain live Go code, equations, visualizations and explanatory text.  These notebooks, with the live Go code, can then be shared with others via email, Dropbox, GitHub and the [Jupyter Notebook Viewer](http://nbviewer.jupyter.org/). Go forth and do data science, or anything else interesting, with Go notebooks!
 
-<<<<<<< HEAD
 This project utilizes a Go interpreter called [gomacro](https://github.com/cosmos72/gomacro) under the hood to evaluate Go code interactively.
-=======
-This project came out of the [Gopher Gala](http://gophergala.com/) 2016.  It is inspired by a REPL called [gore](https://github.com/motemen/gore) and by a limited kernel called [iGo](https://github.com/takluyver/igo), which is no longer maintained.
->>>>>>> d219b9af
 
 ## Screenshots/Examples
 
